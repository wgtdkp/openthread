/*
 *  Copyright (c) 2020, The OpenThread Authors.
 *  All rights reserved.
 *
 *  Redistribution and use in source and binary forms, with or without
 *  modification, are permitted provided that the following conditions are met:
 *  1. Redistributions of source code must retain the above copyright
 *     notice, this list of conditions and the following disclaimer.
 *  2. Redistributions in binary form must reproduce the above copyright
 *     notice, this list of conditions and the following disclaimer in the
 *     documentation and/or other materials provided with the distribution.
 *  3. Neither the name of the copyright holder nor the
 *     names of its contributors may be used to endorse or promote products
 *     derived from this software without specific prior written permission.
 *
 *  THIS SOFTWARE IS PROVIDED BY THE COPYRIGHT HOLDERS AND CONTRIBUTORS "AS IS"
 *  AND ANY EXPRESS OR IMPLIED WARRANTIES, INCLUDING, BUT NOT LIMITED TO, THE
 *  IMPLIED WARRANTIES OF MERCHANTABILITY AND FITNESS FOR A PARTICULAR PURPOSE
 *  ARE DISCLAIMED. IN NO EVENT SHALL THE COPYRIGHT HOLDER OR CONTRIBUTORS BE
 *  LIABLE FOR ANY DIRECT, INDIRECT, INCIDENTAL, SPECIAL, EXEMPLARY, OR
 *  CONSEQUENTIAL DAMAGES (INCLUDING, BUT NOT LIMITED TO, PROCUREMENT OF
 *  SUBSTITUTE GOODS OR SERVICES; LOSS OF USE, DATA, OR PROFITS; OR BUSINESS
 *  INTERRUPTION) HOWEVER CAUSED AND ON ANY THEORY OF LIABILITY, WHETHER IN
 *  CONTRACT, STRICT LIABILITY, OR TORT (INCLUDING NEGLIGENCE OR OTHERWISE)
 *  ARISING IN ANY WAY OUT OF THE USE OF THIS SOFTWARE, EVEN IF ADVISED OF THE
 *  POSSIBILITY OF SUCH DAMAGE.
 */

/**
 * @file
 * @brief
 *   This file includes the platform abstraction for the infrastructure network interface.
 *
 */

#ifndef OPENTHREAD_PLATFORM_INFRA_IF_H_
#define OPENTHREAD_PLATFORM_INFRA_IF_H_

#include <stdint.h>

#include <openthread/error.h>
#include <openthread/instance.h>
#include <openthread/ip6.h>

#ifdef __cplusplus
extern "C" {
#endif

/**
 * This method sends an ICMPv6 Neighbor Discovery message on given infrastructure interface.
 *
 * See RFC 4861: https://tools.ietf.org/html/rfc4861.
 *
 * @param[in]  aInfraIfIndex  The index of the infrastructure interface this message is sent to.
 * @param[in]  aDestAddress   The destination address this message is sent to.
 * @param[in]  aBuffer        The ICMPv6 message buffer.
 * @param[in]  aBufferLength  The length of the message buffer.
 *
 * @note  Per RFC 4861, the implementation should send the message with IPv6 link-local source address
 *        of interface @p aInfraIfIndex and IP Hop Limit 255.
 *
 * @retval OT_ERROR_NONE    Successfully sent the ICMPv6 message.
 * @retval OT_ERROR_FAILED  Failed to send the ICMPv6 message.
 *
 */
otError otPlatInfraIfSendIcmp6Nd(uint32_t            aInfraIfIndex,
                                 const otIp6Address *aDestAddress,
                                 const uint8_t *     aBuffer,
                                 uint16_t            aBufferLength);

/**
 * The infra interface driver calls this method to notify OpenThread
 * that an ICMPv6 Neighbor Discovery message is received.
 *
 * See RFC 4861: https://tools.ietf.org/html/rfc4861.
 *
 * @param[in]  aInstance      The OpenThread instance structure.
 * @param[in]  aInfraIfIndex  The index of the infrastructure interface on which the ICMPv6 message is received.
 * @param[in]  aSrcAddress    The source address this message is received from.
 * @param[in]  aBuffer        The ICMPv6 message buffer.
 * @param[in]  aBufferLength  The length of the ICMPv6 message buffer.
 *
<<<<<<< HEAD
=======
 * @note  Per RFC 4861, the caller should enforce that the source address MUST be a IPv6 link-local
 *        address and the IP Hop Limit MUST be 255.
 *
 * @note  ICMPv6 message received from @p aInfraIfIndex via multicast loopback should not be passed in.
 *
>>>>>>> d663a9ec
 */
extern void otPlatInfraIfRecvIcmp6Nd(otInstance *        aInstance,
                                     uint32_t            aInfraIfIndex,
                                     const otIp6Address *aSrcAddress,
                                     const uint8_t *     aBuffer,
                                     uint16_t            aBufferLength);

#ifdef __cplusplus
} // extern "C"
#endif

#endif // OPENTHREAD_PLATFORM_INFRA_IF_H_<|MERGE_RESOLUTION|>--- conflicted
+++ resolved
@@ -80,14 +80,9 @@
  * @param[in]  aBuffer        The ICMPv6 message buffer.
  * @param[in]  aBufferLength  The length of the ICMPv6 message buffer.
  *
-<<<<<<< HEAD
-=======
  * @note  Per RFC 4861, the caller should enforce that the source address MUST be a IPv6 link-local
  *        address and the IP Hop Limit MUST be 255.
  *
- * @note  ICMPv6 message received from @p aInfraIfIndex via multicast loopback should not be passed in.
- *
->>>>>>> d663a9ec
  */
 extern void otPlatInfraIfRecvIcmp6Nd(otInstance *        aInstance,
                                      uint32_t            aInfraIfIndex,
