/*
 *  Copyright (c) 2020, The OpenThread Authors.
 *  All rights reserved.
 *
 *  Redistribution and use in source and binary forms, with or without
 *  modification, are permitted provided that the following conditions are met:
 *  1. Redistributions of source code must retain the above copyright
 *     notice, this list of conditions and the following disclaimer.
 *  2. Redistributions in binary form must reproduce the above copyright
 *     notice, this list of conditions and the following disclaimer in the
 *     documentation and/or other materials provided with the distribution.
 *  3. Neither the name of the copyright holder nor the
 *     names of its contributors may be used to endorse or promote products
 *     derived from this software without specific prior written permission.
 *
 *  THIS SOFTWARE IS PROVIDED BY THE COPYRIGHT HOLDERS AND CONTRIBUTORS "AS IS"
 *  AND ANY EXPRESS OR IMPLIED WARRANTIES, INCLUDING, BUT NOT LIMITED TO, THE
 *  IMPLIED WARRANTIES OF MERCHANTABILITY AND FITNESS FOR A PARTICULAR PURPOSE
 *  ARE DISCLAIMED. IN NO EVENT SHALL THE COPYRIGHT HOLDER OR CONTRIBUTORS BE
 *  LIABLE FOR ANY DIRECT, INDIRECT, INCIDENTAL, SPECIAL, EXEMPLARY, OR
 *  CONSEQUENTIAL DAMAGES (INCLUDING, BUT NOT LIMITED TO, PROCUREMENT OF
 *  SUBSTITUTE GOODS OR SERVICES; LOSS OF USE, DATA, OR PROFITS; OR BUSINESS
 *  INTERRUPTION) HOWEVER CAUSED AND ON ANY THEORY OF LIABILITY, WHETHER IN
 *  CONTRACT, STRICT LIABILITY, OR TORT (INCLUDING NEGLIGENCE OR OTHERWISE)
 *  ARISING IN ANY WAY OUT OF THE USE OF THIS SOFTWARE, EVEN IF ADVISED OF THE
 *  POSSIBILITY OF SUCH DAMAGE.
 */

/**
 * @file
 *   This file implements the infrastructure interface for posix.
 */

#include "platform-posix.h"

#if OPENTHREAD_CONFIG_BORDER_ROUTING_ENABLE

#ifdef __APPLE__
#define __APPLE_USE_RFC_3542
#endif

#include <errno.h>
#include <ifaddrs.h>
// clang-format off
#include <netinet/in.h>
#include <netinet/icmp6.h>
// clang-format on
#include <sys/types.h>
#include <unistd.h>

#include <openthread/platform/infra_if.h>

#include "common/code_utils.hpp"

static char     sInfraIfName[IFNAMSIZ];
static uint32_t sInfraIfIndex       = 0;
static int      sInfraIfIcmp6Socket = -1;

otError otPlatInfraIfSendIcmp6Nd(uint32_t            aInfraIfIndex,
                                 const otIp6Address *aDestAddress,
                                 const uint8_t *     aBuffer,
                                 uint16_t            aBufferLength)
{
    otError error = OT_ERROR_NONE;

    struct iovec        iov;
    struct in6_pktinfo *packetInfo;

    int                 hopLimit = 255;
    uint8_t             cmsgBuffer[CMSG_SPACE(sizeof(*packetInfo)) + CMSG_SPACE(sizeof(hopLimit))];
    struct msghdr       msgHeader;
    struct cmsghdr *    cmsgPointer;
    ssize_t             rval;
    struct sockaddr_in6 dest;

    VerifyOrExit(sInfraIfIcmp6Socket >= 0, error = OT_ERROR_FAILED);
    VerifyOrExit(aInfraIfIndex == sInfraIfIndex, error = OT_ERROR_DROP);

    memset(cmsgBuffer, 0, sizeof(cmsgBuffer));

    // Send the message
    memset(&dest, 0, sizeof(dest));
    dest.sin6_family = AF_INET6;
    memcpy(&dest.sin6_addr, aDestAddress, sizeof(*aDestAddress));
    if (IN6_IS_ADDR_LINKLOCAL(&dest.sin6_addr) || IN6_IS_ADDR_MC_LINKLOCAL(&dest.sin6_addr))
    {
        dest.sin6_scope_id = sInfraIfIndex;
    }

    iov.iov_base = const_cast<uint8_t *>(aBuffer);
    iov.iov_len  = aBufferLength;

    msgHeader.msg_namelen    = sizeof(dest);
    msgHeader.msg_name       = &dest;
    msgHeader.msg_iov        = &iov;
    msgHeader.msg_iovlen     = 1;
    msgHeader.msg_control    = cmsgBuffer;
    msgHeader.msg_controllen = sizeof(cmsgBuffer);

    // Specify the interface.
    cmsgPointer             = CMSG_FIRSTHDR(&msgHeader);
    cmsgPointer->cmsg_level = IPPROTO_IPV6;
    cmsgPointer->cmsg_type  = IPV6_PKTINFO;
    cmsgPointer->cmsg_len   = CMSG_LEN(sizeof(*packetInfo));
    packetInfo              = (struct in6_pktinfo *)CMSG_DATA(cmsgPointer);
    memset(packetInfo, 0, sizeof(*packetInfo));
    packetInfo->ipi6_ifindex = sInfraIfIndex;

    // Per section 6.1.2 of RFC 4861, we need to send the ICMPv6 message with IP Hop Limit 255.
    cmsgPointer             = CMSG_NXTHDR(&msgHeader, cmsgPointer);
    cmsgPointer->cmsg_level = IPPROTO_IPV6;
    cmsgPointer->cmsg_type  = IPV6_HOPLIMIT;
    cmsgPointer->cmsg_len   = CMSG_LEN(sizeof(hopLimit));
    memcpy(CMSG_DATA(cmsgPointer), &hopLimit, sizeof(hopLimit));

    rval = sendmsg(sInfraIfIcmp6Socket, &msgHeader, 0);
    if (rval < 0)
    {
        otLogWarnPlat("failed to send ICMPv6 message: %s", strerror(errno));
        ExitNow(error = OT_ERROR_FAILED);
    }

    if (static_cast<size_t>(rval) != iov.iov_len)
    {
        otLogWarnPlat("failed to send ICMPv6 message: partially sent");
        ExitNow(error = OT_ERROR_FAILED);
    }

exit:
    return error;
}

void platformInfraIfInit(otInstance *aInstance, const char *aIfName)
{
    OT_UNUSED_VARIABLE(aInstance);

    int                 sock;
    struct icmp6_filter filter;
    ssize_t             rval;
    const int           kEnable             = 1;
    const int           kIpv6ChecksumOffset = 2;
    const int           kHopLimit           = 255;
    uint32_t            ifIndex             = 0;

    if (strlen(aIfName) >= sizeof(sInfraIfName))
    {
        otLogCritPlat("infra interface name '%s' is too long", aIfName);
        DieNow(OT_EXIT_INVALID_ARGUMENTS);
    }
    strcpy(sInfraIfName, aIfName);

    // Initializes the infra interface.
    ifIndex = if_nametoindex(aIfName);
    if (ifIndex == 0)
    {
        otLogCritPlat("failed to get the index for infra interface %s: %s", aIfName, strerror(errno));
        DieNow(OT_EXIT_ERROR_ERRNO);
    }
    sInfraIfIndex = ifIndex;

    // Initializes the ICMPv6 socket.
    sock = socket(AF_INET6, SOCK_RAW, IPPROTO_ICMPV6);
    if (sock < 0)
    {
        otLogCritPlat("failed to open ICMPv6 socket: %s", strerror(errno));
        DieNow(OT_EXIT_ERROR_ERRNO);
    }

    // Only accept router advertisements and router solicits.
    ICMP6_FILTER_SETBLOCKALL(&filter);
    ICMP6_FILTER_SETPASS(ND_ROUTER_SOLICIT, &filter);
    ICMP6_FILTER_SETPASS(ND_ROUTER_ADVERT, &filter);

    rval = setsockopt(sock, IPPROTO_ICMPV6, ICMP6_FILTER, &filter, sizeof(filter));
    if (rval < 0)
    {
        otLogCritPlat("Can't set ICMP6_FILTER: %s", strerror(errno));
        DieNow(OT_EXIT_ERROR_ERRNO);
    }

    // We want a source address and interface index.
    rval = setsockopt(sock, IPPROTO_IPV6, IPV6_RECVPKTINFO, &kEnable, sizeof(kEnable));
    if (rval < 0)
    {
        otLogCritPlat("Can't set IPV6_RECVPKTINFO: %s", strerror(errno));
        DieNow(OT_EXIT_ERROR_ERRNO);
    }

#ifdef __linux__
    rval = setsockopt(sock, IPPROTO_RAW, IPV6_CHECKSUM, &kIpv6ChecksumOffset, sizeof(kIpv6ChecksumOffset));
#else
    rval = setsockopt(sock, IPPROTO_IPV6, IPV6_CHECKSUM, &kIpv6ChecksumOffset, sizeof(kIpv6ChecksumOffset));
#endif
    if (rval < 0)
    {
        otLogCritPlat("Can't set IPV6_CHECKSUM: %s", strerror(errno));
        DieNow(OT_EXIT_ERROR_ERRNO);
    }

    // We need to be able to reject RAs arriving from off-link.
    rval = setsockopt(sock, IPPROTO_IPV6, IPV6_RECVHOPLIMIT, &kEnable, sizeof(kEnable));
    if (rval < 0)
    {
        otLogCritPlat("Can't set IPV6_RECVHOPLIMIT: %s", strerror(errno));
        DieNow(OT_EXIT_ERROR_ERRNO);
    }

    rval = setsockopt(sock, IPPROTO_IPV6, IPV6_UNICAST_HOPS, &kHopLimit, sizeof(kHopLimit));
    if (rval < 0)
    {
        otLogCritPlat("Can't set IPV6_UNICAST_HOPS: %s", strerror(errno));
        DieNow(OT_EXIT_ERROR_ERRNO);
    }

    rval = setsockopt(sock, IPPROTO_IPV6, IPV6_MULTICAST_HOPS, &kHopLimit, sizeof(kHopLimit));
    if (rval < 0)
    {
        otLogCritPlat("Can't set IPV6_MULTICAST_HOPS: %s", strerror(errno));
        DieNow(OT_EXIT_ERROR_ERRNO);
    }

    sInfraIfIcmp6Socket = sock;
}

void platformInfraIfDeinit(void)
{
    if (sInfraIfIcmp6Socket != -1)
    {
        close(sInfraIfIcmp6Socket);
        sInfraIfIcmp6Socket = -1;
    }

    sInfraIfIndex = 0;
}

void platformInfraIfUpdateFdSet(fd_set &aReadFdSet, int &aMaxFd)
{
    VerifyOrExit(sInfraIfIcmp6Socket != -1);

    FD_SET(sInfraIfIcmp6Socket, &aReadFdSet);
    aMaxFd = OT_MAX(aMaxFd, sInfraIfIcmp6Socket);

exit:
    return;
}

void platformInfraIfProcess(otInstance *aInstance, const fd_set &aReadFdSet)
{
    otError  error = OT_ERROR_DROP;
    uint8_t  buffer[1500];
    uint16_t bufferLength;

    ssize_t         rval;
    struct msghdr   msg;
    struct iovec    bufp;
    char            cmsgbuf[128];
    struct cmsghdr *cmh;
    uint32_t        ifIndex  = 0;
    int             hopLimit = -1;

    struct sockaddr_in6 srcAddr;
    struct in6_addr     dstAddr;

    VerifyOrExit(sInfraIfIcmp6Socket != -1);
    VerifyOrExit(FD_ISSET(sInfraIfIcmp6Socket, &aReadFdSet));

    memset(&srcAddr, 0, sizeof(srcAddr));
    memset(&dstAddr, 0, sizeof(dstAddr));

    bufp.iov_base      = buffer;
    bufp.iov_len       = sizeof(buffer);
    msg.msg_iov        = &bufp;
    msg.msg_iovlen     = 1;
    msg.msg_name       = &srcAddr;
    msg.msg_namelen    = sizeof(srcAddr);
    msg.msg_control    = cmsgbuf;
    msg.msg_controllen = sizeof(cmsgbuf);

    rval = recvmsg(sInfraIfIcmp6Socket, &msg, 0);
    if (rval < 0)
    {
        otLogWarnPlat("failed to receive ICMPv6 message: %s", strerror(errno));
        ExitNow();
    }

    bufferLength = static_cast<uint16_t>(rval);

    for (cmh = CMSG_FIRSTHDR(&msg); cmh; cmh = CMSG_NXTHDR(&msg, cmh))
    {
        if (cmh->cmsg_level == IPPROTO_IPV6 && cmh->cmsg_type == IPV6_PKTINFO &&
            cmh->cmsg_len == CMSG_LEN(sizeof(struct in6_pktinfo)))
        {
            struct in6_pktinfo pktinfo;

            memcpy(&pktinfo, CMSG_DATA(cmh), sizeof pktinfo);
            ifIndex = pktinfo.ipi6_ifindex;
            dstAddr = pktinfo.ipi6_addr;
        }
        else if (cmh->cmsg_level == IPPROTO_IPV6 && cmh->cmsg_type == IPV6_HOPLIMIT &&
                 cmh->cmsg_len == CMSG_LEN(sizeof(int)))
        {
            hopLimit = *(int *)CMSG_DATA(cmh);
        }
    }

    VerifyOrExit(ifIndex == sInfraIfIndex);

    // We currently accept only RA & RS messages for the Border Router and it requires that
    // the hoplimit must be 255 and the source address must be a link-local address.
    VerifyOrExit(hopLimit == 255 && IN6_IS_ADDR_LINKLOCAL(&srcAddr.sin6_addr));

<<<<<<< HEAD
    otPlatInfraIfRecvIcmp6(aInstance, ifIndex, reinterpret_cast<otIp6Address *>(&srcAddr.sin6_addr), buffer,
                           bufferLength);
=======
    // Drop multicast messages sent by ourselves.
    VerifyOrExit(!otIp6IsAddressEqual(&sInfraIfLinkLocalAddr, reinterpret_cast<otIp6Address *>(&srcAddr.sin6_addr)));
    otPlatInfraIfRecvIcmp6Nd(aInstance, ifIndex, reinterpret_cast<otIp6Address *>(&srcAddr.sin6_addr), buffer,
                             bufferLength);
>>>>>>> d663a9ec

    error = OT_ERROR_NONE;

exit:
    if (error != OT_ERROR_NONE)
    {
        otLogDebgPlat("drop ICMPv6 message");
    }
}

uint32_t platformInfraIfGetIndex(void)
{
    return sInfraIfIndex;
}
#endif // OPENTHREAD_CONFIG_BORDER_ROUTING_ENABLE<|MERGE_RESOLUTION|>--- conflicted
+++ resolved
@@ -309,15 +309,8 @@
     // the hoplimit must be 255 and the source address must be a link-local address.
     VerifyOrExit(hopLimit == 255 && IN6_IS_ADDR_LINKLOCAL(&srcAddr.sin6_addr));
 
-<<<<<<< HEAD
-    otPlatInfraIfRecvIcmp6(aInstance, ifIndex, reinterpret_cast<otIp6Address *>(&srcAddr.sin6_addr), buffer,
+    otPlatInfraIfRecvIcmp6Nd(aInstance, ifIndex, reinterpret_cast<otIp6Address *>(&srcAddr.sin6_addr), buffer,
                            bufferLength);
-=======
-    // Drop multicast messages sent by ourselves.
-    VerifyOrExit(!otIp6IsAddressEqual(&sInfraIfLinkLocalAddr, reinterpret_cast<otIp6Address *>(&srcAddr.sin6_addr)));
-    otPlatInfraIfRecvIcmp6Nd(aInstance, ifIndex, reinterpret_cast<otIp6Address *>(&srcAddr.sin6_addr), buffer,
-                             bufferLength);
->>>>>>> d663a9ec
 
     error = OT_ERROR_NONE;
 
