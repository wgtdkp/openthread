--- conflicted
+++ resolved
@@ -52,16 +52,9 @@
 
 #include "common/code_utils.hpp"
 
-<<<<<<< HEAD
-static char     sInfraIfName[IFNAMSIZ] = "UNKNOWN";
-static uint32_t sInfraIfIndex          = 0;
-static int      sInfraIfIcmp6Socket    = -1;
-=======
-static char         sInfraIfName[IFNAMSIZ];
-static uint32_t     sInfraIfIndex       = 0;
-static int          sInfraIfIcmp6Socket = -1;
-static otIp6Address sInfraIfLinkLocalAddr;
->>>>>>> c6ad5a28
+static char     sInfraIfName[IFNAMSIZ];
+static uint32_t sInfraIfIndex       = 0;
+static int      sInfraIfIcmp6Socket = -1;
 
 otError otPlatInfraIfSendIcmp6(uint32_t            aInfraIfIndex,
                                const otIp6Address *aDestAddress,
