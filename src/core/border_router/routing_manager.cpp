--- conflicted
+++ resolved
@@ -171,10 +171,7 @@
 void RoutingManager::Stop(void)
 {
     UnpublishLocalOmrPrefix();
-<<<<<<< HEAD
     InvalidateAllDiscoveredOnLinkPrefixes();
-=======
->>>>>>> c6ad5a28
 
     // Use empty OMR & on-link prefixes to invalidate possible advertised prefixes.
     SendRouterAdvertisement(nullptr, 0, nullptr);
@@ -683,23 +680,14 @@
 {
     // Accept ULA prefix with length of 64 bits and GUA prefix.
     return (aOmrPrefix.mLength == kOmrPrefixLength && aOmrPrefix.mPrefix.mFields.m8[0] == 0xfd) ||
-<<<<<<< HEAD
-           ((aOmrPrefix.GetBytes()[0] & 0xE0) == 0x20);
-=======
            (aOmrPrefix.mLength >= 3 && (aOmrPrefix.GetBytes()[0] & 0xE0) == 0x20);
->>>>>>> c6ad5a28
 }
 
 bool RoutingManager::IsValidOnLinkPrefix(const Ip6::Prefix &aOnLinkPrefix)
 {
     // Accept ULA prefix with length of 64 bits and GUA prefix.
-<<<<<<< HEAD
-    return (aOnLinkPrefix.mLength == kOnLinkPrefixLength && aOnLinkPrefix.GetBytes()[0] == 0xfd) ||
-           ((aOnLinkPrefix.GetBytes()[0] & 0xE0) == 0x20);
-=======
     return (aOnLinkPrefix.mLength == kOnLinkPrefixLength && aOnLinkPrefix.mPrefix.mFields.m8[0] == 0xfd) ||
            (aOnLinkPrefix.mLength >= 3 && (aOnLinkPrefix.GetBytes()[0] & 0xE0) == 0x20);
->>>>>>> c6ad5a28
 }
 
 void RoutingManager::HandleRouterAdvertisementTimer(Timer &aTimer)
@@ -840,7 +828,12 @@
         }
 
         pio = static_cast<const PrefixInfoOption *>(option);
-<<<<<<< HEAD
+
+        if (!pio->IsValid())
+        {
+            continue;
+        }
+
         needReevaluate |= UpdateDiscoveredOnLinkPrefixes(*pio);
     }
 
@@ -893,16 +886,6 @@
         VolatilePrefix &prefix = mDiscoveredOnLinkPrefixes[i];
 
         if ((aPrefix != nullptr && prefix.mPrefix == *aPrefix) || (prefix.mExpireTime <= now))
-=======
-
-        if (!pio->IsValid())
-        {
-            continue;
-        }
-
-        pio->GetPrefix(prefix);
-        if (!IsValidOnLinkPrefix(prefix))
->>>>>>> c6ad5a28
         {
             UnpublishOnLinkPrefix(prefix.mPrefix);
             ++removedNum;
