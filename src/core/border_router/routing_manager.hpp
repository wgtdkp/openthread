--- conflicted
+++ resolved
@@ -117,17 +117,11 @@
 
     enum : uint8_t
     {
-<<<<<<< HEAD
-        kMaxOmrPrefixNum    = 8u,                    // The maximum number of the OMR prefixes to advertise.
-        kMaxOnLinkPrefixNum = 8u,                    // The maximum number of the on-link prefixes to discover.
-        kOmrPrefixLength    = OT_IP6_PREFIX_BITSIZE, // The length of an OMR prefix. In bits.
-        kOnLinkPrefixLength = OT_IP6_PREFIX_BITSIZE, // The length of an On-link prefix. In bits.
-=======
         kMaxOmrPrefixNum =
             OPENTHREAD_CONFIG_IP6_SLAAC_NUM_ADDRESSES, // The maximum number of the OMR prefixes to advertise.
+        kMaxOnLinkPrefixNum = 8u,                    // The maximum number of the on-link prefixes to discover.
         kOmrPrefixLength    = OT_IP6_PREFIX_BITSIZE,   // The length of an OMR prefix. In bits.
         kOnLinkPrefixLength = OT_IP6_PREFIX_BITSIZE,   // The length of an On-link prefix. In bits.
->>>>>>> c6ad5a28
     };
 
     enum : uint32_t
@@ -227,7 +221,6 @@
      *
      */
     void UnpublishLocalOmrPrefix(void);
-<<<<<<< HEAD
 
     /**
      * This method publish the on-link prefix to Thread network as an external route.
@@ -240,8 +233,6 @@
      *
      */
     void UnpublishOnLinkPrefix(const Ip6::Prefix &aOnLinkPrefix);
-=======
->>>>>>> c6ad5a28
 
     /**
      * This method starts sending Router Solicitations in random delay
@@ -334,13 +325,8 @@
     bool     mEnabled;
 
     /**
-<<<<<<< HEAD
-     * My local OMR prefix loaded from settings.
-     * Random-generated if there is non in settings.
-=======
      * The OMR prefix loaded from local persistent storage or randomly generated
      * if non is found in persistent storage.
->>>>>>> c6ad5a28
      *
      */
     Ip6::Prefix mLocalOmrPrefix;
@@ -356,13 +342,8 @@
     uint8_t     mAdvertisedOmrPrefixNum;
 
     /**
-<<<<<<< HEAD
-     * My local on-link prefix loaded from settings.
-     * Random-generated if there is non in settings.
-=======
      * The on-link prefix loaded from local persistent storage or randomly generated
      * if non is found in persistent storage.
->>>>>>> c6ad5a28
      *
      */
     Ip6::Prefix mLocalOnLinkPrefix;
