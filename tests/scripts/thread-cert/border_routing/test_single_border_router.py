--- conflicted
+++ resolved
@@ -98,14 +98,6 @@
         #
 
         self.simulator.go(10)
-<<<<<<< HEAD
-        logging.info("Host addresses: %r", self.nodes[HOST].get_addrs())
-
-        # The host should have at least an ULA address and a link-local address.
-        self.assertGreaterEqual(len(self.nodes[HOST].get_addrs()), 2)
-
-=======
->>>>>>> c6ad5a28
         self.collect_ipaddrs()
 
         logging.info("BR1     addrs: %r", self.nodes[BR1].get_addrs())
@@ -135,7 +127,6 @@
         self.assertTrue(self.nodes[HOST].ping(self.nodes[ROUTER1].get_ip6_address(config.ADDRESS_TYPE.OMR)[0],
                                               backbone=True))
 
-<<<<<<< HEAD
         #
         # Case 2. User adds smaller on-mesh prefix.
         #         1. Should deregister our local OMR prefix.
@@ -143,10 +134,6 @@
         #            is removed.
         #
 
-=======
-        # Add two on-mesh prefix on BR1, so that
-        # it will deregister its random-generated OMR prefix.
->>>>>>> c6ad5a28
         self.nodes[BR1].add_prefix(ON_MESH_PREFIX1)
         self.nodes[BR1].add_prefix(ON_MESH_PREFIX2)
         self.nodes[BR1].register_netdata()
